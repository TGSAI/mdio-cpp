--- conflicted
+++ resolved
@@ -91,21 +91,6 @@
     "-Wno-unknown-warning-option")
 
 # Define the internal dependencies that should be linked
-<<<<<<< HEAD
-set(mdio_INTERNAL_DEPS
-  tensorstore::driver_array
-  tensorstore::driver_zarr
-  tensorstore::driver_json
-  tensorstore::kvstore_file
-  tensorstore::kvstore_memory
-  tensorstore::tensorstore
-  tensorstore::index_space_dim_expression
-  tensorstore::index_space_index_transform
-  tensorstore::util_status_testutil
-  tensorstore::driver_array
-  PARENT_SCOPE
-)
-=======
 if(NOT CMAKE_SOURCE_DIR STREQUAL CMAKE_CURRENT_SOURCE_DIR)
   # This is not the top-level project
   set(mdio_INTERNAL_DEPS
@@ -123,7 +108,6 @@
     PARENT_SCOPE
   )
 endif()
->>>>>>> 829f49d1
 
 # Define internal deps for cloud specific drivers
 set(mdio_INTERNAL_GCS_DRIVER_DEPS
