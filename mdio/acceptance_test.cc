--- conflicted
+++ resolved
@@ -1,15 +1,3 @@
-<<<<<<< HEAD
-#include <gmock/gmock.h>
-#include <gtest/gtest.h>
-
-#include <cstdlib>
-#include <filesystem>
-#include <nlohmann/json.hpp>
-
-#include "dataset_factory.h"
-#include "mdio/dataset.h"
-
-=======
 // Copyright 2024 TGS
 
 // Licensed under the Apache License, Version 2.0 (the "License");
@@ -34,7 +22,6 @@
 #include "mdio/dataset.h"
 #include "mdio/dataset_factory.h"
 
->>>>>>> be4ca266
 namespace {
 
 namespace VariableTesting {
