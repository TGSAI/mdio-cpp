--- conflicted
+++ resolved
@@ -191,11 +191,7 @@
         return tensorstore::Result<std::unique_ptr<const Histogram>>(
             std::move(hist));
       }
-<<<<<<< HEAD
-      // TODO: Provide better descriptive error message here.
-=======
       // TODO(BrianMichell): Provide better descriptive error message here.
->>>>>>> be4ca266
       return absl::InvalidArgumentError(
           "Error parsing histogram:\n\tType detected: "
           "EdgeDefinedHistogram\n\tMissing child key: 'binEdges', "
@@ -263,7 +259,6 @@
     auto histRes = constructHist<T>(j);
     if (!histRes.status().ok()) {
       return histRes.status();
-<<<<<<< HEAD
     }
     auto histogram = std::move(histRes.value());
     auto stats =
@@ -320,64 +315,6 @@
       return absl::InvalidArgumentError(
           "Could not deduce the type of the provided histogram.");
     }
-=======
-    }
-    auto histogram = std::move(histRes.value());
-    auto stats =
-        SummaryStats(j["count"].get<int32_t>(), j["max"].get<float>(),
-                     j["min"].get<float>(), j["sum"].get<float>(),
-                     j["sumSquares"].get<float>(), std::move(histogram));
-    return tensorstore::Result<SummaryStats>(stats);
-  }
-
- private:
-  SummaryStats(const int32_t count, const float max, const float min,
-               const float sum, const float sumSquares,
-               std::unique_ptr<const Histogram> histogram)
-      : count(count),
-        max(max),
-        min(min),
-        sum(sum),
-        sumSquares(sumSquares),
-        histogram(std::move(histogram)) {}
-  /**
-   * @brief A type agnostic Histogram factory method
-   * @tparam T Type of the histogram (Default: float)
-   * @param stats The statsV1 JSON. Expects a root of "statsV1"
-   * @return A unique pointer to a Histogram object or error result if the JSON
-   * is invalid
-   */
-  template <typename T = float>
-  static tensorstore::Result<std::unique_ptr<const Histogram>> constructHist(
-      const nlohmann::json& stats) {
-    if (!stats.contains("histogram")) {
-      return absl::InvalidArgumentError(
-          "Error parsing histogram:\n\tMissing parent key: 'histogram'");
-    }
-    std::unique_ptr<const Histogram> histogram;
-    if (stats["histogram"].contains("binCenters") &&
-        stats["histogram"].contains("counts")) {
-      auto inertHist = CenteredBinHistogram<T>({}, {});
-      auto res = inertHist.FromJson(stats);
-      if (!res.status().ok()) {
-        return res.status();
-      }
-      histogram = std::move(res.value());
-    } else if (stats["histogram"].contains("binEdges") &&
-               stats["histogram"].contains("binWidths") &&
-               stats["histogram"].contains("counts")) {
-      auto inertHist = EdgeDefinedHistogram<T>({}, {}, {});
-      auto res = inertHist.FromJson(stats);
-      if (!res.status().ok()) {
-        return res.status();
-      }
-      histogram = std::move(res.value());
-    } else {
-      // This should never be true
-      return absl::InvalidArgumentError(
-          "Could not deduce the type of the provided histogram.");
-    }
->>>>>>> be4ca266
     return histogram;
   }
 
@@ -538,12 +475,8 @@
    * @note This constructor is intended for internal use only. Please use the
    * static member function `FromJson(nlohmann::json)`
    */
-<<<<<<< HEAD
-  UserAttributes(const nlohmann::json& attrs) : attrs(attrs), stats({}) {}
-=======
   explicit UserAttributes(const nlohmann::json& attrs)
       : attrs(attrs), stats({}) {}
->>>>>>> be4ca266
 
   /**
    * @brief A case where there are statsV1 objects but no attributes
@@ -615,9 +548,5 @@
   const nlohmann::json attrs;
 };
 
-<<<<<<< HEAD
 }  // namespace mdio
-=======
-}  // namespace mdio
-#endif  // MDIO_STATS_H_
->>>>>>> be4ca266
+#endif  // MDIO_STATS_H_