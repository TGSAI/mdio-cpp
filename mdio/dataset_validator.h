--- conflicted
+++ resolved
@@ -15,16 +15,6 @@
 #ifndef MDIO_DATASET_VALIDATOR_H_
 #define MDIO_DATASET_VALIDATOR_H_
 
-<<<<<<< HEAD
-#include <tensorstore/tensorstore.h>
-
-#include <fstream>
-#include <nlohmann/json-schema.hpp>
-#include <regex>
-#include <unordered_set>
-
-#include "dataset_schema.h"
-=======
 #include <fstream>
 #include <regex>  // NOLINT
 #include <string>
@@ -36,7 +26,6 @@
 // clang-format off
 #include <nlohmann/json-schema.hpp>  // NOLINT
 // clang-format on
->>>>>>> be4ca266
 
 /**
  * @brief Checks if a string is a valid ISO8601 datetime
@@ -53,12 +42,8 @@
  * @brief Checks if a key exists in a map
  * Specific for our case of {coordinate: index} mapping
  */
-<<<<<<< HEAD
-bool contains(std::unordered_set<std::string>& set, std::string key) {
-=======
 bool contains(const std::unordered_set<std::string>& set,
               const std::string key) {
->>>>>>> be4ca266
   return set.count(key);
 }
 
@@ -69,11 +54,7 @@
  * @return OkStatus if valid, NotFoundError if schema file load fails,
  * InvalidArgumentError if validation fails for any reason
  */
-<<<<<<< HEAD
-absl::Status validate_schema(nlohmann::json& spec) {
-=======
 absl::Status validate_schema(const nlohmann::json& spec) {
->>>>>>> be4ca266
   // This is a hack to fix the date-time format not working as intended with the
   // json-schema-validator
 
@@ -82,7 +63,6 @@
     if (!spec["metadata"].contains("createdOn")) {
       return absl::Status(absl::StatusCode::kInvalidArgument,
                           "CreatedOn field not found.");
-<<<<<<< HEAD
     }
     createdOn = spec["metadata"]["createdOn"];
     spec["metadata"].erase("createdOn");
@@ -90,15 +70,6 @@
       return absl::Status(absl::StatusCode::kInvalidArgument,
                           "CreatedOn field is not a valid ISO8601 datetime.");
     }
-=======
-    }
-    createdOn = spec["metadata"]["createdOn"];
-    spec["metadata"].erase("createdOn");
-    if (!isISO8601DateTime(createdOn.get<std::string>())) {
-      return absl::Status(absl::StatusCode::kInvalidArgument,
-                          "CreatedOn field is not a valid ISO8601 datetime.");
-    }
->>>>>>> be4ca266
   }
 
   nlohmann::json targetSchema = nlohmann::json::parse(kDatasetSchema);
@@ -128,11 +99,7 @@
  * @return OkStatus if valid, InvalidArgumentError if a coordinate does not have
  * a matching Variable.
  */
-<<<<<<< HEAD
-absl::Status validate_coordinates_present(nlohmann::json& spec) {
-=======
 absl::Status validate_coordinates_present(const nlohmann::json& spec) {
->>>>>>> be4ca266
   // Build a mapping of all the dimension coordinates
   std::unordered_set<std::string>
       dimension;  //  name of all 1-d Variables who's name matches the dimension
@@ -180,11 +147,7 @@
       }
     }
 
-<<<<<<< HEAD
-    // TODO: Implement support for list[Coordinate] later on
-=======
     // TODO(BrianMichell): Implement support for list[Coordinate] later on
->>>>>>> be4ca266
     if (variable.contains("coordinates")) {
       for (auto& coordinate : variable["coordinates"]) {
         if (!contains(variables, coordinate.dump())) {
@@ -209,11 +172,7 @@
  * reason
 
 */
-<<<<<<< HEAD
-absl::Status validate_dataset(nlohmann::json& spec) {
-=======
 absl::Status validate_dataset(const nlohmann::json& spec) {
->>>>>>> be4ca266
   absl::Status schemaStatus = validate_schema(spec);
   if (!schemaStatus.ok()) {
     return schemaStatus;
@@ -227,8 +186,4 @@
   return absl::OkStatus();
 }
 
-<<<<<<< HEAD
-#endif  // MDIO_DATASET_VALIDATOR_H
-=======
-#endif  // MDIO_DATASET_VALIDATOR_H_
->>>>>>> be4ca266
+#endif  // MDIO_DATASET_VALIDATOR_H_