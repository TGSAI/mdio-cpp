--- conflicted
+++ resolved
@@ -1,5 +1,3 @@
-<<<<<<< HEAD
-=======
 // Copyright 2024 TGS
 
 // Licensed under the Apache License, Version 2.0 (the "License");
@@ -14,22 +12,13 @@
 // See the License for the specific language governing permissions and
 // limitations under the License.
 
->>>>>>> be4ca266
 #include "mdio/dataset.h"
 
 #include <gmock/gmock.h>
 #include <gtest/gtest.h>
-<<<<<<< HEAD
-#include <tensorstore/index_space/index_domain_builder.h>
 
 #include <filesystem>
 #include <fstream>
-#include <nlohmann/json.hpp>
-=======
-
-#include <filesystem>
-#include <fstream>
->>>>>>> be4ca266
 #include <sstream>
 #include <string>
 #include <utility>
@@ -186,11 +175,7 @@
 }
     )";
   return ::nlohmann::json::parse(schema);
-<<<<<<< HEAD
-};
-=======
-}
->>>>>>> be4ca266
+}
 
 ::nlohmann::json base_variable = {
     {"driver", "zarr"},
