--- conflicted
+++ resolved
@@ -411,32 +411,6 @@
       << "Inline range should end at 5";
 }
 
-<<<<<<< HEAD
-TEST(Dataset, where) {
-  std::string path = "zarrs/selTester.mdio";
-  auto dsRes = makePopulated(path);
-  ASSERT_TRUE(dsRes.ok()) << dsRes.status();
-  auto ds = dsRes.value();
-
-  // mdio::ListDescriptor<mdio::Index> sliceIndices = {"inline", {1,3,7}};
-  mdio::RangeDescriptor<mdio::Index> sliceIndices = {"inline", 1, 7, 2};
-  auto sliceRes = ds.isel(sliceIndices);
-  ASSERT_TRUE(sliceRes.status().ok()) << sliceRes.status();
-
-
-  mdio::ValueDescriptor<mdio::dtypes::int32_t> ilValue = {"inline", 1};
-
-  // mdio::ValueDescriptor<mdio::dtypes::int32_t> xlValue = {"inline", 1};
-
-  std::cout << "=================Full inline spec=================" << std::endl;
-  auto sliceRes1 = ds.where(ilValue);
-  std::cout << "=================Picked inline spec=================" << std::endl;
-  auto sliceRes2 = sliceRes.value().where(ilValue);
-  std::cout << "=================Picked inline spec=================" << std::endl;
-  // ASSERT_TRUE(sliceRes.ok()) << sliceRes.status();
-  ASSERT_FALSE(sliceRes1.status().ok());
-  ASSERT_FALSE(sliceRes2.status().ok()) << sliceRes2.status();
-=======
 TEST(Dataset, iselWithStride) {
   // Tests the integrity of data that is written with a strided slice.
   std::string iselPath = "zarrs/acceptance";
@@ -673,7 +647,32 @@
       }
     }
   }  // End of Step 3
->>>>>>> f987a540
+}
+
+TEST(Dataset, where) {
+  std::string path = "zarrs/selTester.mdio";
+  auto dsRes = makePopulated(path);
+  ASSERT_TRUE(dsRes.ok()) << dsRes.status();
+  auto ds = dsRes.value();
+
+  // mdio::ListDescriptor<mdio::Index> sliceIndices = {"inline", {1,3,7}};
+  mdio::RangeDescriptor<mdio::Index> sliceIndices = {"inline", 1, 7, 2};
+  auto sliceRes = ds.isel(sliceIndices);
+  ASSERT_TRUE(sliceRes.status().ok()) << sliceRes.status();
+
+
+  mdio::ValueDescriptor<mdio::dtypes::int32_t> ilValue = {"inline", 1};
+
+  // mdio::ValueDescriptor<mdio::dtypes::int32_t> xlValue = {"inline", 1};
+
+  std::cout << "=================Full inline spec=================" << std::endl;
+  auto sliceRes1 = ds.where(ilValue);
+  std::cout << "=================Picked inline spec=================" << std::endl;
+  auto sliceRes2 = sliceRes.value().where(ilValue);
+  std::cout << "=================Picked inline spec=================" << std::endl;
+  // ASSERT_TRUE(sliceRes.ok()) << sliceRes.status();
+  ASSERT_FALSE(sliceRes1.status().ok());
+  ASSERT_FALSE(sliceRes2.status().ok()) << sliceRes2.status();
 }
 
 TEST(Dataset, selValue) {
