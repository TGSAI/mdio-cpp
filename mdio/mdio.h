--- conflicted
+++ resolved
@@ -17,13 +17,10 @@
  * The purpose of this file is to provide a clean way to include the MDIO API as
  * a single header.
  */
-<<<<<<< HEAD
-=======
 
 #ifndef MDIO_MDIO_H_
 #define MDIO_MDIO_H_
 
 #include "mdio/dataset.h"
->>>>>>> be4ca266
 
 #endif  // MDIO_MDIO_H_