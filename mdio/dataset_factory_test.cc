--- conflicted
+++ resolved
@@ -1,6 +1,3 @@
-<<<<<<< HEAD
-#include "dataset_factory.h"
-=======
 // Copyright 2024 TGS
 
 // Licensed under the Apache License, Version 2.0 (the "License");
@@ -16,19 +13,14 @@
 // limitations under the License.
 
 #include "mdio/dataset_factory.h"
->>>>>>> be4ca266
 
 #include <gmock/gmock.h>
 #include <gtest/gtest.h>
 
-<<<<<<< HEAD
-#include "variable.h"
-=======
 #include <string>
 #include <vector>
 
 #include "mdio/variable.h"
->>>>>>> be4ca266
 
 namespace {
 
