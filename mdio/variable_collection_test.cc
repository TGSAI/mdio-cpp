--- conflicted
+++ resolved
@@ -1,6 +1,3 @@
-<<<<<<< HEAD
-#include "variable_collection.h"
-=======
 // Copyright 2024 TGS
 
 // Licensed under the Apache License, Version 2.0 (the "License");
@@ -16,7 +13,6 @@
 // limitations under the License.
 
 #include "mdio/variable_collection.h"
->>>>>>> be4ca266
 
 #include <gmock/gmock.h>
 #include <gtest/gtest.h>
